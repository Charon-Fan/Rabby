--- conflicted
+++ resolved
@@ -14,15 +14,10 @@
 };
 
 class Permission {
-<<<<<<< HEAD
-  store!: PermissionStore;
-  lruCache: any;
-=======
   store: PermissionStore = {
     dumpCache: [],
   };
   lruCache: LRU<string, ConnectedSite> | undefined;
->>>>>>> 8818b334
 
   init = async () => {
     const storage = await createPersistStore<PermissionStore>({
@@ -66,15 +61,11 @@
   };
 
   getRecentConnectSites = (max = 5) => {
-    if (!this.lruCache) return;
-
-    return this.lruCache.values().slice(0, max);
+    return this.lruCache?.values().slice(0, max) || [];
   };
 
   getConnectedSites = () => {
-    if (!this.lruCache) return;
-
-    return this.lruCache.values();
+    return this.lruCache?.values() || [];
   };
 
   removeConnectedSite = (origin) => {
