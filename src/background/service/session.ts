--- conflicted
+++ resolved
@@ -1,11 +1,5 @@
 class Session {
-<<<<<<< HEAD
-  origin:string = ''
-
-  icon: string = ''
-=======
   origin = '';
->>>>>>> 534decb9
 
   icon = '';
 
