import * as ethUtil from 'ethereumjs-util';
import Wallet, { thirdparty } from 'ethereumjs-wallet';
import { ethErrors } from 'eth-rpc-errors';
import * as bip39 from 'bip39';
import {
  keyringService,
  preferenceService,
  notificationService,
  permissionService,
  sessionService,
  chainService,
  openapiService,
} from 'background/service';
import { openIndexPage } from 'background/webapi/tab';
import { KEYRING_CLASS, DisplayedKeryring } from 'background/service/keyring';
import BaseController from './base';
<<<<<<< HEAD
import { CHAINS_ENUM, CHAINS } from 'consts';
import preference, { Account } from '../service/preference';
=======
import { CHAINS_ENUM, CHAINS, KEYRING_TYPE } from 'consts';
import { Account } from '../service/preference';
>>>>>>> 3404356a
import { ConnectedSite } from '../service/permission';
import DisplayKeyring from '../service/keyring/display';

export class WalletController extends BaseController {
  openapi = openapiService;

  /* wallet */
  boot = (password) => keyringService.boot(password);
  isBooted = () => keyringService.isBooted();
  verifyPassword = (password: string) =>
    keyringService.verifyPassword(password);

  getApproval = notificationService.getApproval;
  resolveApproval = notificationService.resolveApproval;
  rejectApproval = notificationService.rejectApproval;

  unlock = (password: string) => keyringService.submitPassword(password);
  isUnlocked = () => keyringService.memStore.getState().isUnlocked;
  lockWallet = () => {
    keyringService.setLocked();
    sessionService.broadcastEvent('disconnect');
  };
  setPopupOpen = (isOpen) => {
    preferenceService.setPopupOpen(isOpen);
  };
  openIndexPage = openIndexPage;

  getAddressBalance = async (address: string) => {
    const data = await openapiService.getTotalBalance(address);
    preferenceService.updateAddressBalance(address, data);
    return data;
  };
  getAddressCacheBalance = (address: string | undefined) => {
    if (!address) return null;
    return preferenceService.getAddressBalance(address);
  };

  getExternalLinkAck = () => preference.getExternalLinkAck();

  setExternalLinkAck = (ack) => preference.setExternalLinkAck(ack);

  /* chains */
  getSupportChains = () => chainService.getSupportChains();
  getEnableChains = () => chainService.getEnabledChains();
  enableChain = (id: CHAINS_ENUM) => chainService.enableChain(id);
  disableChain = (id: CHAINS_ENUM) => chainService.disableChain(id);

  /* connectedSites */

  getConnectedSite = permissionService.getConnectedSite;
  getConnectedSites = permissionService.getConnectedSites;
  getRecentConnectedSites = () => {
    const max = 12;
    let list: (ConnectedSite | null)[] = permissionService.getRecentConnectSites(
      max
    );
    if (list.length < max) {
      list = [...list, ...Array(max - list.length).fill(null)];
    }
    return list;
  };
  getCurrentConnectedSite = (tabId: number) => {
    const { origin } = sessionService.getSession(tabId) || {};
    return permissionService.getWithoutUpdate(origin);
  };
  updateConnectSite = (origin: string, data: ConnectedSite) => {
    permissionService.updateConnectSite(origin, data);
    sessionService.broadcastEvent(
      'chainChanged',
      {
        chain: CHAINS[data.chain].hex,
        networkVersion: CHAINS[data.chain].network,
      },
      data.origin
    );
  };
  removeConnectedSite = permissionService.removeConnectedSite;
  getSitesByDefaultChain = permissionService.getSitesByDefaultChain;

  /* keyrings */

  clearKeyrings = () => keyringService.clearKeyrings();

  importWatchAddress = async (address) => {
    let keyring, isNewKey;
    const keyringType = KEYRING_CLASS.WATCH;
    try {
      keyring = this._getKeyringByType(keyringType);
    } catch {
      const WatchKeyring = keyringService.getKeyringClassForType(keyringType);
      keyring = new WatchKeyring();
      isNewKey = true;
    }

    keyring.setAccountToAdd(address);
    await keyringService.addNewAccount(keyring);
    if (isNewKey) {
      await keyringService.addKeyring(keyring);
    }
    return this._setCurrentAccountFromKeyring(keyring, -1);
  };

  getPrivateKey = async (password: string, address: string) => {
    await this.verifyPassword(password);
    const keyring = await keyringService.getKeyringForAccount(
      address,
      KEYRING_TYPE.SimpleKeyring
    );
    if (!keyring) return null;
    return await keyring.exportAccount(address);
  };

  getMnemonics = async (password: string) => {
    await this.verifyPassword(password);
    const keyring = this._getKeyringByType(KEYRING_CLASS.MNEMONIC);
    const serialized = await keyring.serialize();
    const seedWords = serialized.mnemonic;

    return seedWords;
  };

  importPrivateKey = async (data) => {
    const privateKey = ethUtil.stripHexPrefix(data);
    const buffer = Buffer.from(privateKey, 'hex');

    const error = new Error('the private key is invalid');
    try {
      if (!ethUtil.isValidPrivate(buffer)) {
        throw error;
      }
    } catch {
      throw error;
    }

    const keyring = await keyringService.importPrivateKey(privateKey);
    return this._setCurrentAccountFromKeyring(keyring);
  };

  // json format is from "https://github.com/SilentCicero/ethereumjs-accounts"
  // or "https://github.com/ethereum/wiki/wiki/Web3-Secret-Storage-Definition"
  // for example: https://www.myetherwallet.com/create-wallet
  importJson = async (content: string, password: string) => {
    try {
      JSON.parse(content);
    } catch {
      throw new Error('the input file is invalid');
    }

    let wallet;
    try {
      wallet = thirdparty.fromEtherWallet(content, password);
    } catch (e) {
      wallet = await Wallet.fromV3(content, password, true);
    }

    const privateKey = wallet.getPrivateKeyString();
    const keyring = await keyringService.importPrivateKey(
      ethUtil.stripHexPrefix(privateKey)
    );
    return this._setCurrentAccountFromKeyring(keyring);
  };

  getPreMnemonics = () => keyringService.getPreMnemonics();
  generatePreMnemonic = () => keyringService.generatePreMnemonic();
  removePreMnemonics = () => keyringService.removePreMnemonics();
  createKeyringWithMnemonics = async (mnemonic) => {
    const keyring = await keyringService.createKeyringWithMnemonics(mnemonic);
    keyringService.removePreMnemonics();
    return this._setCurrentAccountFromKeyring(keyring);
  };

  getHiddenAddresses = () => preferenceService.getHiddenAddresses();
  showAddress = (type: string, address: string) =>
    preferenceService.showAddress(type, address);
  hideAddress = (type: string, address: string) => {
    preferenceService.hideAddress(type, address);
    const current = preferenceService.getCurrentAccount();
    if (current?.address === address && current.type === type) {
      this.resetCurrentAccount();
    }
  };

  removeAddress = async (address: string, type: string) => {
    await keyringService.removeAccount(address, type);
    const current = preferenceService.getCurrentAccount();
    if (current?.address === address && current.type === type) {
      this.resetCurrentAccount();
    }
  };

  resetCurrentAccount = async () => {
    const [account] = await this.getAccounts();
    if (account) {
      preferenceService.setCurrentAccount(account);
    }
  };

  generateKeyringWithMnemonic = (mnemonic) => {
    if (!bip39.validateMnemonic(mnemonic)) {
      throw new Error('mnemonic phrase is invalid.');
    }

    const Keyring = keyringService.getKeyringClassForType(
      KEYRING_CLASS.MNEMONIC
    );

    return new Keyring({ mnemonic });
  };

  addKeyring = async (keyring) => {
    await keyringService.addKeyring(keyring);
    this._setCurrentAccountFromKeyring(keyring);
  };

  checkHasMnemonic = () => {
    const keyring = this._getKeyringByType(KEYRING_CLASS.MNEMONIC);
    return !!keyring.mnemonic;
  };

  deriveNewAccountFromMnemonic = async () => {
    const keyring = this._getKeyringByType(KEYRING_CLASS.MNEMONIC);

    await keyringService.addNewAccount(keyring);
    this._setCurrentAccountFromKeyring(keyring, -1);
  };

  getAccountsCount = async () => {
    const accounts = await keyringService.getAccounts();
    return accounts.filter((x) => x).length;
  };

  getTypedAccounts = async (type) => {
    return Promise.all(
      keyringService.keyrings
        .filter((keyring) => !type || keyring.type === type)
        .map((keyring) => keyringService.displayForKeyring(keyring))
    );
  };

  getAllVisibleAccounts: () => Promise<
    Record<string, DisplayedKeryring[]>
  > = async () => {
    const typedAccounts = await keyringService.getAllTypedVisibleAccounts();
    const result: Record<string, DisplayedKeryring[]> = {};
    const hardwareTypes = Object.values(KEYRING_CLASS.HARDWARE);

    for (const account of typedAccounts) {
      const type = hardwareTypes.includes(account.type)
        ? 'hardware'
        : account.type;

      result[type] = result[type] || [];
      result[type].push({
        ...account,
        keyring: new DisplayKeyring(account.keyring),
      });
    }

    return result;
  };

  getAllClassAccounts: () => Promise<
    Record<string, DisplayedKeryring[]>
  > = async () => {
    const typedAccounts = await keyringService.getAllTypedAccounts();
    const result: Record<string, DisplayedKeryring[]> = {};
    const hardwareTypes = Object.values(KEYRING_CLASS.HARDWARE);

    for (const account of typedAccounts) {
      const type = hardwareTypes.includes(account.type)
        ? 'hardware'
        : account.type;

      result[type] = result[type] || [];
      result[type].push({
        ...account,
        keyring: new DisplayKeyring(account.keyring),
      });
    }

    return result;
  };

  changeAccount = (account: Account) => {
    preferenceService.setCurrentAccount(account);
  };

  isUseLedgerLive = () => preferenceService.isUseLedgerLive();

  updateUseLedgerLive = async (value: boolean) =>
    preferenceService.updateUseLedgerLive(value);

  connectHardware = async (type, hdPath) => {
    let keyring;
    const keyringType = KEYRING_CLASS.HARDWARE[type];
    try {
      keyring = this._getKeyringByType(keyringType);
    } catch {
      const Keyring = keyringService.getKeyringClassForType(keyringType);
      keyring = new Keyring();
    }

    if (hdPath && keyring.setHdPath) {
      keyring.setHdPath(hdPath);
    }

    return keyring;
  };

  unlockHardwareAccount = async (keyring, indexes) => {
    let hasKeyring = false;
    try {
      hasKeyring = !!this._getKeyringByType(keyring.type);
    } catch (e) {
      // NOTHING
    }
    if (!hasKeyring) {
      await keyringService.addKeyring(keyring);
    }
    for (let i = 0; i < indexes.length; i++) {
      keyring.setAccountToUnlock(indexes[i]);
      await keyringService.addNewAccount(keyring);
    }

    return this._setCurrentAccountFromKeyring(keyring);
  };

  private _getKeyringByType(type) {
    const keyring = keyringService.getKeyringsByType(type)[0];

    if (keyring) {
      return keyring;
    }

    throw ethErrors.rpc.internal(`No ${type} keyring found`);
  }

  private async _setCurrentAccountFromKeyring(keyring, index = 0) {
    const accounts = await keyring.getAccounts();
    const account = accounts[index < 0 ? index + accounts.length : index];

    if (!account) {
      throw new Error('the current account is empty');
    }

    const _account = {
      address: account,
      type: keyring.type,
    };
    preferenceService.setCurrentAccount(_account);

    return [_account];
  }
}

export default new WalletController();<|MERGE_RESOLUTION|>--- conflicted
+++ resolved
@@ -14,13 +14,8 @@
 import { openIndexPage } from 'background/webapi/tab';
 import { KEYRING_CLASS, DisplayedKeryring } from 'background/service/keyring';
 import BaseController from './base';
-<<<<<<< HEAD
-import { CHAINS_ENUM, CHAINS } from 'consts';
-import preference, { Account } from '../service/preference';
-=======
 import { CHAINS_ENUM, CHAINS, KEYRING_TYPE } from 'consts';
 import { Account } from '../service/preference';
->>>>>>> 3404356a
 import { ConnectedSite } from '../service/permission';
 import DisplayKeyring from '../service/keyring/display';
 
@@ -58,9 +53,9 @@
     return preferenceService.getAddressBalance(address);
   };
 
-  getExternalLinkAck = () => preference.getExternalLinkAck();
-
-  setExternalLinkAck = (ack) => preference.setExternalLinkAck(ack);
+  getExternalLinkAck = () => preferenceService.getExternalLinkAck();
+
+  setExternalLinkAck = (ack) => preferenceService.setExternalLinkAck(ack);
 
   /* chains */
   getSupportChains = () => chainService.getSupportChains();
