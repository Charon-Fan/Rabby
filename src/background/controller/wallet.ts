import * as ethUtil from 'ethereumjs-util';
import Wallet, { thirdparty } from 'ethereumjs-wallet';
import { ethErrors } from 'eth-rpc-errors';
import {
  keyringService,
  preference,
  notification,
  permission,
  session,
} from 'background/service';
<<<<<<< HEAD
import { openIndexPage } from 'background/webapi/tab';
import { KEYRING_CLASS, DisplayedKeryring } from 'background/service/keyring';
import { addHexPrefix } from 'background/utils';
import BaseController from './base';
=======
import { openIndex } from 'background/webapi/tab';

export class Wallet {
  getAccount = () => account.getAccount();
>>>>>>> 8818b334

class WalletController extends BaseController {
  getApproval = notification.getApproval;
  resolveApproval = notification.resolveApproval;
  rejectApproval = notification.rejectApproval;

  isUnlocked = () => keyringService.memStore.getState().isUnlocked;

  boot = keyringService.boot;

  isSetup = () => keyringService.isBooted;

  unlock = keyringService.submitPassword;

  getConnectedSites = permission.getConnectedSites;
  getRecentConnectedSites = permission.getRecentConnectSites;
  getCurrentConnectedSite = (tabId: number) => {
    const { origin } = session.getSession(tabId);
    return permission.getWithoutUpdate(origin);
  };
  removeConnectedSite = permission.removeConnectedSite;

  getCurrentMnemonics = async () => {
    const keyring = this._getKeyringByType(KEYRING_CLASS.MNEMONIC);
    const serialized = await keyring.serialize();
    const seedWords = serialized.mnemonic;

    return seedWords;
  };

  createNewVaultInMnenomic = keyringService.createNewVaultInMnenomic;

  lockWallet = () => {
    keyringService.setLocked();
    session.broadcastEvent('disconnect');
  };

  clearKeyrings = keyringService.clearKeyrings;

  importPrivateKey = async (data) => {
    const prefixed = addHexPrefix(data);
    const buffer = ethUtil.toBuffer(prefixed);

    if (!ethUtil.isValidPrivate(buffer)) {
      throw new Error('Cannot import invalid private key.');
    }

    const privateKey = ethUtil.stripHexPrefix(prefixed);
    return keyringService.createNewVaultWithPrivateKey(privateKey);
  };

  // json format is from "https://github.com/SilentCicero/ethereumjs-accounts"
  // or "https://github.com/ethereum/wiki/wiki/Web3-Secret-Storage-Definition"
  // for example: https://www.myetherwallet.com/create-wallet
  importJson = async (content: string, password: string) => {
    let wallet;
    try {
      wallet = thirdparty.fromEtherWallet(content, password);
    } catch (e) {
      wallet = await Wallet.fromV3(content, password, true);
    }

    const privateKey = wallet.getPrivateKeyString();
    return keyringService.createNewVaultWithPrivateKey(
      ethUtil.stripHexPrefix(privateKey)
    );
  };

  importMnemonics = (seed) => keyringService.createNewVaultWithMnemonic(seed);

  getAllClassAccounts: () => Promise<
    Record<string, DisplayedKeryring[]>
  > = async () => {
    const typedAccounts = await keyringService.getAllTypedAccounts();
    const result: Record<string, DisplayedKeryring[]> = {};
    const hardwareAccounts: DisplayedKeryring[] = [];

    const hardwareTypes = Object.values(KEYRING_CLASS.HARDWARE);

    for (const account of typedAccounts) {
      if (hardwareTypes.includes(account.type)) {
        hardwareAccounts.push(account);
      } else {
        result[account.type] = [account];
      }
    }

    if (hardwareAccounts.length) {
      // may has many type
      result.hardware = hardwareTypes;
    }

    return result;
  };

  deriveNewAccount = () => {
    const keyring = this._getKeyringByType(KEYRING_CLASS.MNEMONIC);

    return keyringService.addNewAccount(keyring);
  };

  changeAccount = (account, tabId) => {
    preference.setCurrentAccount(account);

    const currentSession = session.getOrCreateSession(tabId);
    if (currentSession) {
      // just test, should be all broadcast
      session.broadcastEvent(
        'accountsChanged',
        [account],
        currentSession.origin
      );
    }
  };

  connectHardware = async (type) => {
    let keyring;
    try {
      keyring = this._getKeyringByType(KEYRING_CLASS.HARDWARE[type]);
    } catch {
      keyring = await keyringService.addNewKeyring(
        KEYRING_CLASS.HARDWARE[type]
      );
    }

    return {
      getFirstPage: keyring.getFirstPage.bind(keyring),
      getNextPage: keyring.getNextPage.bind(keyring),
      getPreviousPage: keyring.getPreviousPage.bind(keyring),
    };
  };

  unlockHardwareAccount = async (type, indexes) => {
    const keyring = this._getKeyringByType(KEYRING_CLASS.HARDWARE[type]);

    for (let i = 0; i < indexes.length; i++) {
      keyring.setAccountToUnlock(indexes[i]);
      await keyringService.addNewAccount(keyring);
    }

    const account = keyring.accounts[keyring.accounts.length - 1];
    preference.setCurrentAccount(account);
    session.broadcastEvent('accountsChanged', account);
  };

  setPopupOpen = (isOpen) => {
    preference.setPopupOpen(isOpen);
  };

  openIndexPage = openIndexPage;

  private _getKeyringByType(type) {
    const keyring = keyringService.getKeyringsByType(type)[0];

    if (keyring) {
      return keyring;
    }

    throw ethErrors.rpc.internal(`No ${type} keyring found`);
  }
}

export default new WalletController();<|MERGE_RESOLUTION|>--- conflicted
+++ resolved
@@ -8,19 +8,12 @@
   permission,
   session,
 } from 'background/service';
-<<<<<<< HEAD
 import { openIndexPage } from 'background/webapi/tab';
 import { KEYRING_CLASS, DisplayedKeryring } from 'background/service/keyring';
 import { addHexPrefix } from 'background/utils';
 import BaseController from './base';
-=======
-import { openIndex } from 'background/webapi/tab';
 
-export class Wallet {
-  getAccount = () => account.getAccount();
->>>>>>> 8818b334
-
-class WalletController extends BaseController {
+export class WalletController extends BaseController {
   getApproval = notification.getApproval;
   resolveApproval = notification.resolveApproval;
   rejectApproval = notification.rejectApproval;
@@ -29,14 +22,14 @@
 
   boot = keyringService.boot;
 
-  isSetup = () => keyringService.isBooted;
+  isBooted = () => keyringService.isBooted;
 
   unlock = keyringService.submitPassword;
 
   getConnectedSites = permission.getConnectedSites;
   getRecentConnectedSites = permission.getRecentConnectSites;
   getCurrentConnectedSite = (tabId: number) => {
-    const { origin } = session.getSession(tabId);
+    const { origin } = session.getOrCreateSession(tabId);
     return permission.getWithoutUpdate(origin);
   };
   removeConnectedSite = permission.removeConnectedSite;
