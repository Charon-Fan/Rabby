import React, { useState } from 'react';
import * as ReactDOM from 'react-dom';
import { Input, Form, Button } from 'antd';
import { Modal } from 'ui/component';
import { WalletController } from 'background/controller/wallet';

interface AuthenticationModalProps {
  onFinished(): void;
  onCancel(): void;
  validationHandler?(password: string): Promise<void>;
  wallet: WalletController;
}

const AuthenticationModal = ({
  validationHandler,
  onFinished,
  onCancel,
  wallet,
}: AuthenticationModalProps) => {
  const [visible, setVisible] = useState(true);
  const [form] = Form.useForm();
  const handleSubmit = async ({ password }: { password: string }) => {
    try {
      if (validationHandler) {
        await validationHandler(password);
      } else {
        await wallet.verifyPassword(password);
      }
      onFinished();
      setVisible(false);
    } catch (e) {
      form.setFields([
        {
          name: 'password',
          errors: [e?.message || 'Wrong password'],
        },
      ]);
    }
  };
  const handleCancel = () => {
    setVisible(false);
    onCancel();
  };

  return (
    <Modal visible={visible} title="Enter Password" onCancel={handleCancel}>
      <Form onFinish={handleSubmit} form={form}>
        <Form.Item
          name="password"
          rules={[{ required: true, message: 'Please input password' }]}
        >
          <Input placeholder="Password" type="password" size="large" />
        </Form.Item>
        <div className="flex justify-center pt-6">
          <Button
            type="primary"
            size="large"
            htmlType="submit"
            className="w-[200px]"
          >
            View
          </Button>
        </div>
      </Form>
    </Modal>
  );
};

<<<<<<< HEAD
export const wrapModalPromise = (Component) => (props?) => {
=======
export default ({
  wallet,
  validationHandler,
}: {
  wallet: WalletController;
  validationHandler?(password: string): Promise<void>;
}) => {
>>>>>>> 3404356a
  const div = document.createElement('div');
  document.body.appendChild(div);

  return new Promise((resolve, reject) => {
    const handleCancel = () => {
      setTimeout(() => {
        ReactDOM.unmountComponentAtNode(div);
        div.parentElement?.removeChild(div);
      }, 1000);
      reject();
    };

    ReactDOM.render(
<<<<<<< HEAD
      ReactDOM.createPortal(
        <Component
          onFinished={resolve as () => void}
          onCancel={handleCancel}
          {...props}
        />,
        div
      ),
=======
      <AuthenticationModal
        validationHandler={validationHandler}
        onFinished={resolve as () => void}
        onCancel={handleCancel}
        wallet={wallet}
      />,
>>>>>>> 3404356a
      div
    );
  });
};

const AuthenticationModalPromise = wrapModalPromise(AuthenticationModal);

export default AuthenticationModalPromise;<|MERGE_RESOLUTION|>--- conflicted
+++ resolved
@@ -66,17 +66,7 @@
   );
 };
 
-<<<<<<< HEAD
 export const wrapModalPromise = (Component) => (props?) => {
-=======
-export default ({
-  wallet,
-  validationHandler,
-}: {
-  wallet: WalletController;
-  validationHandler?(password: string): Promise<void>;
-}) => {
->>>>>>> 3404356a
   const div = document.createElement('div');
   document.body.appendChild(div);
 
@@ -90,23 +80,11 @@
     };
 
     ReactDOM.render(
-<<<<<<< HEAD
-      ReactDOM.createPortal(
-        <Component
-          onFinished={resolve as () => void}
-          onCancel={handleCancel}
-          {...props}
-        />,
-        div
-      ),
-=======
-      <AuthenticationModal
-        validationHandler={validationHandler}
+      <Component
         onFinished={resolve as () => void}
         onCancel={handleCancel}
-        wallet={wallet}
+        {...props}
       />,
->>>>>>> 3404356a
       div
     );
   });
