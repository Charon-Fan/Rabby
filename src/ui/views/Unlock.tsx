import React from 'react';
import { useState } from 'react';
import { Input, Button, Form } from 'antd';
import { Footer } from 'ui/component';
import { useWallet, useApproval } from 'ui/utils';

const Unlock = () => {
  const wallet = useWallet();
  const [, resolveApproval] = useApproval();
  const [error, setErr] = useState();

  const onSubmit = async ({ password }) => {
    try {
      await wallet.unlock(password);
      resolveApproval();
    } catch (err) {
      setErr(err?.message || '密码错误');
    }
  };

  return (
    <>
      <h4 className="font-bold">Welcome back</h4>
      <p className="text-xs mt-2">input your password to unlock</p>
      <Form onFinish={onSubmit}>
        <Form.Item
          className="mb-0"
          name="password"
<<<<<<< HEAD
          rules={[{ required: true, message: 'Please input Password' }]}>
=======
          rules={[{ required: true, message: 'Please input Password' }]}
        >
>>>>>>> 534decb9
          <Input placeholder="Password" />
        </Form.Item>
        <div className="text-red-500">{error}</div>
        <Footer>
          <Button block htmlType="submit">
            Unlock
          </Button>
        </Footer>
      </Form>
    </>
  );
};

export default Unlock;<|MERGE_RESOLUTION|>--- conflicted
+++ resolved
@@ -26,12 +26,8 @@
         <Form.Item
           className="mb-0"
           name="password"
-<<<<<<< HEAD
-          rules={[{ required: true, message: 'Please input Password' }]}>
-=======
           rules={[{ required: true, message: 'Please input Password' }]}
         >
->>>>>>> 534decb9
           <Input placeholder="Password" />
         </Form.Item>
         <div className="text-red-500">{error}</div>
