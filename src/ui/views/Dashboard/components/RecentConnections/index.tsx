--- conflicted
+++ resolved
@@ -1,9 +1,6 @@
 import React, { useState, useEffect } from 'react';
-<<<<<<< HEAD
 import { Tooltip } from 'antd';
-=======
 import { useHistory } from 'react-router-dom';
->>>>>>> 325bfd23
 import { useWallet, useApproval, getCurrentConnectSite } from 'ui/utils';
 import { ConnectedSite } from 'background/service/permission';
 import { ChainSelector } from 'ui/component';
@@ -81,7 +78,6 @@
     ConnectedSite | null | undefined
   >(null);
   const wallet = useWallet();
-  const [approval] = useApproval();
 
   const handleClickAllSites = () => {
     history.push('/settings/sites');
