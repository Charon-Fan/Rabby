import React, { useEffect, useState } from 'react';
import { Link, useHistory } from 'react-router-dom';
import { Menu, Dropdown, message } from 'antd';
import { KEYRING_TYPE, HARDWARE_KEYRING_TYPES } from 'consts';
import { useWallet } from 'ui/utils';
import {
  AddressList,
  PageHeader,
  AuthenticationModal,
  Modal,
  StrayFooter,
} from 'ui/component';
import { DisplayedKeryring } from 'background/service/keyring';
import DisplayKeyring from 'background/service/keyring/display';
import { IconArrowDown, SvgIconPlusPrimary } from 'ui/assets';
import IconSuccess from 'ui/assets/success.svg';
import './style.less';

const { Nav: StrayFooterNav } = StrayFooter;

const AddressManagement = () => {
  const wallet = useWallet();
  const [accounts, setAccounts] = useState<Record<string, DisplayedKeryring[]>>(
    {}
  );
  const [noAccount, setNoAccount] = useState(false);
  const [hiddenAddresses, setHiddenAddresses] = useState<
    { type: string; address: string }[]
  >([]);
  const history = useHistory();

  useEffect(() => {
    setHiddenAddresses(wallet.getHiddenAddresses());
  }, []);

  useEffect(() => {
    let count = 0;
    for (const key in accounts) {
      const c = accounts[key].reduce((res, item) => {
        return res + item.accounts.length;
      }, 0);
      count = c;
      if (c > 0) {
        break;
      }
    }
    setNoAccount(count <= 0);
  }, [accounts]);

  const getAllKeyrings = async () => {
    const _accounts = await wallet.getAllClassAccounts();

    setAccounts(_accounts);
  };

  const handleViewMnemonics = async () => {
    try {
<<<<<<< HEAD
      await AuthenticationModal({ wallet });
      const mnemonic = await wallet.getCurrentMnemonics();
      Modal.info({
        title: 'Mnemonic',
        centered: true,
        content: mnemonic,
        cancelText: null,
        okText: null,
        className: 'single-btn',
=======
      await AuthenticationModal({
        wallet,
        async validationHandler(password) {
          const mnemonic = await wallet.getMnemonics(password);
          Modal.info({
            title: 'Mnemonic',
            centered: true,
            content: mnemonic,
            cancelText: null,
            okText: null,
            className: 'single-btn',
          });
        },
>>>>>>> 3404356a
      });
    } catch (e) {
      // NOTHING
    }
  };

  const AddressActionButton = ({
    data,
    keyring,
  }: {
    data: string;
    keyring: DisplayKeyring;
  }) => {
    const isHidden = hiddenAddresses.find(
      (item) => item.type === keyring.type && item.address === data
    );

    const handlleViewPrivateKey = async () => {
      try {
<<<<<<< HEAD
        await AuthenticationModal({ wallet });
        const privateKey = await keyring.exportAccount(data);
        Modal.info({
          title: 'Private Key',
          centered: true,
          content: privateKey,
          cancelText: null,
          okText: null,
          className: 'single-btn',
=======
        await AuthenticationModal({
          wallet,
          async validationHandler(password) {
            const privateKey = await wallet.getPrivateKey(password, data);
            Modal.info({
              title: 'Private Key',
              centered: true,
              content: privateKey,
              cancelText: null,
              okText: null,
              className: 'single-btn',
            });
          },
>>>>>>> 3404356a
        });
      } catch (e) {
        // NOTHING
      }
    };

    const handleDeleteAddress = async () => {
      await wallet.removeAddress(data, keyring.type);
      message.success({
        icon: <img src={IconSuccess} className="icon icon-success" />,
        content: 'removed',
        duration: 0.5,
      });
      getAllKeyrings();
    };

    const handleToggleAddressVisible = async () => {
      if (isHidden) {
        setHiddenAddresses(
          hiddenAddresses.filter(
            (item) => item.type !== keyring.type || item.address !== data
          )
        );
        wallet.showAddress(keyring.type, data);
      } else {
        const totalCount = await wallet.getAccountsCount();
        if (hiddenAddresses.length >= totalCount - 1) {
          message.error('Keep at least one address visible.');
          return;
        }
        setHiddenAddresses([
          ...hiddenAddresses,
          { type: keyring.type, address: data },
        ]);
        wallet.hideAddress(keyring.type, data);
      }
    };

    const DropdownOptions = () => {
      switch (keyring.type) {
        case KEYRING_TYPE.HdKeyring:
          return (
            <Menu>
              <Menu.Item onClick={handleToggleAddressVisible}>
                {hiddenAddresses.find(
                  (item) => item.address === data && item.type === keyring.type
                )
                  ? 'Show'
                  : 'Hide'}{' '}
                address
              </Menu.Item>
              <Menu.Item onClick={handlleViewPrivateKey}>
                View private key
              </Menu.Item>
            </Menu>
          );
        case KEYRING_TYPE.SimpleKeyring:
          return (
            <Menu>
              <Menu.Item onClick={handleToggleAddressVisible}>
                {hiddenAddresses.find(
                  (item) => item.address === data && item.type === keyring.type
                )
                  ? 'Show'
                  : 'Hide'}{' '}
                address
              </Menu.Item>
              <Menu.Item onClick={handlleViewPrivateKey}>
                View private key
              </Menu.Item>
            </Menu>
          );
        case HARDWARE_KEYRING_TYPES.Ledger.type:
        case HARDWARE_KEYRING_TYPES.Trezor.type:
        case HARDWARE_KEYRING_TYPES.Onekey.type:
        case KEYRING_TYPE.WatchAddressKeyring:
          return (
            <Menu>
              <Menu.Item onClick={handleDeleteAddress}>
                Delete address
              </Menu.Item>
            </Menu>
          );
        default:
          return <></>;
      }
    };
    return (
      <div className="flex items-center">
        {isHidden && (
          <div className="address-item-hidden opacity-40">Hidden</div>
        )}
        <Dropdown overlay={DropdownOptions} trigger={['click']}>
          <IconArrowDown className="icon icon-arrow-down cursor-pointer text-gray-content fill-current" />
        </Dropdown>
      </div>
    );
  };

  useEffect(() => {
    getAllKeyrings();
  }, []);

  const NoAddressUI = (
    <div className="no-address">
      <img
        className="no-data-image"
        src="/images/nodata-address.png"
        alt="no address"
      />
      <p className="text-gray-content text-14">No address</p>
      <Link
        to="/add-address"
        className="flex no-data-add-btn rounded-md text-15"
      >
        <SvgIconPlusPrimary className="icon icon-plus text-blue-light stroke-current fill-current" />
        Add addresses
      </Link>
    </div>
  );

  return (
    <div className="address-management">
      <PageHeader>Address Management</PageHeader>
      {noAccount ? (
        NoAddressUI
      ) : (
        <>
          <AddressList
            list={accounts}
            action="management"
            ActionButton={AddressActionButton}
            hiddenAddresses={hiddenAddresses}
            onShowMnemonics={handleViewMnemonics}
          />
          <StrayFooterNav
            hasDivider
            onNextClick={() => {
              history.push('/add-address');
            }}
            NextButtonContent={
              <div className="flex items-center h-full justify-center text-15">
                <SvgIconPlusPrimary className="icon icon-add text-white stroke-current fill-current mr-6" />
                Add Address
              </div>
            }
          />
        </>
      )}
    </div>
  );
};

export default AddressManagement;<|MERGE_RESOLUTION|>--- conflicted
+++ resolved
@@ -55,17 +55,6 @@
 
   const handleViewMnemonics = async () => {
     try {
-<<<<<<< HEAD
-      await AuthenticationModal({ wallet });
-      const mnemonic = await wallet.getCurrentMnemonics();
-      Modal.info({
-        title: 'Mnemonic',
-        centered: true,
-        content: mnemonic,
-        cancelText: null,
-        okText: null,
-        className: 'single-btn',
-=======
       await AuthenticationModal({
         wallet,
         async validationHandler(password) {
@@ -79,7 +68,6 @@
             className: 'single-btn',
           });
         },
->>>>>>> 3404356a
       });
     } catch (e) {
       // NOTHING
@@ -99,17 +87,6 @@
 
     const handlleViewPrivateKey = async () => {
       try {
-<<<<<<< HEAD
-        await AuthenticationModal({ wallet });
-        const privateKey = await keyring.exportAccount(data);
-        Modal.info({
-          title: 'Private Key',
-          centered: true,
-          content: privateKey,
-          cancelText: null,
-          okText: null,
-          className: 'single-btn',
-=======
         await AuthenticationModal({
           wallet,
           async validationHandler(password) {
@@ -123,7 +100,6 @@
               className: 'single-btn',
             });
           },
->>>>>>> 3404356a
         });
       } catch (e) {
         // NOTHING
