--- conflicted
+++ resolved
@@ -15,15 +15,8 @@
       <div
         className="absolute top-[95px] left-[31px] bg-no-repeat bg-cover w-[337px] h-[337px]"
         style={{ backgroundImage: `url(${ImgWelcome})` }}
-<<<<<<< HEAD
-      ></div>
-      <Link to="/password">
-=======
-      >
-        A browser plugin for DeFi users
-      </div>
+      />
       <Link to="/password" replace>
->>>>>>> 5eea5e1c
         <Button
           size="large"
           className="w-[288px] h-[48px] block mx-auto text-blue bg-white"
